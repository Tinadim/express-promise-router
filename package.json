--- conflicted
+++ resolved
@@ -56,13 +56,10 @@
     "time-grunt": "~1.4.0"
   },
   "scripts": {
-<<<<<<< HEAD
     "build": "babel src/ -d lib/",
     "flow": "flow",
+    "format": "prettier --write --trailing-comma es5 --print-width 120 --single-quote --tab-width 4 {test/lib}/*.js",
     "prepublish": "npm run build",
-=======
-    "format": "prettier --write --trailing-comma es5 --print-width 120 --single-quote --tab-width 4 {test/lib}/*.js",
->>>>>>> e4111dde
     "test": "grunt"
   }
 }